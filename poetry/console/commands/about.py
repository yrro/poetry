from .command import Command


class AboutCommand(Command):
<<<<<<< HEAD
=======
    """
    Shows information about Poetry.
>>>>>>> 66790b4d

    name = "about"

    description = "Short information about Poetry."

    def handle(self):
        self.line(
            """<info>Poetry - Package Management for Python</info>

<comment>Poetry is a dependency manager tracking local dependencies of your projects and libraries.
See <fg=blue>https://github.com/sdispater/poetry</> for more information.</comment>"""
        )<|MERGE_RESOLUTION|>--- conflicted
+++ resolved
@@ -2,15 +2,10 @@
 
 
 class AboutCommand(Command):
-<<<<<<< HEAD
-=======
-    """
-    Shows information about Poetry.
->>>>>>> 66790b4d
 
     name = "about"
 
-    description = "Short information about Poetry."
+    description = "Shows information about Poetry."
 
     def handle(self):
         self.line(
